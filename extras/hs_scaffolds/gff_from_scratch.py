--- conflicted
+++ resolved
@@ -1,4 +1,3 @@
-<<<<<<< HEAD
 import glob
 from concurrent import futures
 import numpy as np
@@ -267,275 +266,4 @@
 print("Assembly file, generated")
 
 
-print("DONE")
-=======
-import glob
-from concurrent import futures
-import numpy as np
-import os
-import pandas as pd
-import time
-from Bio import SeqIO, Entrez
-
-CPUS = 6
-def parse_gff(in_file, sp):
-    """
-    Parses a GFF3 file, and returns a chromosome and CDS table
-    :param in_file: GFF# file name
-    :param sp: Species name
-    :return: two pd.Dataframes
-    """
-    regions, cds = [], []
-    # sp = 'hs_GRCh38.p7'
-    with open(in_file) as fileIn:
-        for line in fileIn:
-            if not line.startswith("#"):
-                record = line.rstrip().split('\t')
-                chromosome = record[0]
-                type_feat = record[2]
-                attr_dict = {}
-                for attr in record[8].split(';'):
-                    fields = attr.split("=")
-                    attr_dict[fields[0]] = fields[1]
-                if type_feat == 'CDS' and 'protein_id' in attr_dict:
-                    start, end = record[3], record[4]
-                    strand = record[6]
-                    accession = attr_dict['protein_id']
-                    if 'gene' in attr_dict:
-                        symbol = attr_dict['gene']
-                    else:
-                        symbol = accession
-
-                    if 'product' in attr_dict:
-                        product = attr_dict['product']
-                    else:
-                        product = attr_dict['gene']
-                    data = [sp, chromosome, start, end, strand, symbol, accession, product]
-                    cds.append(data)
-                elif type_feat == 'region' and 'Name' in attr_dict:
-                    region_chrom = attr_dict['Name']
-                    region_id = record[0]
-                    region_length = record[4]
-                    regions.append([sp, region_id, region_chrom, region_length])
-    # Genes table
-    feat_table = pd.DataFrame(cds, columns=['species', 'chromosome', 'start', 'end', 'strand',
-                                            'symbol', 'acc', 'name'])
-    feat_table.loc[:,'strand'] = feat_table['strand'].map(lambda x: 1 if x == '+' else -1)
-    feat_table.loc[:,'start'] = feat_table['start'].astype(int)
-    feat_table.loc[:,'end'] = feat_table['end'].astype(int)
-    feat_table.loc[:,'length'] = abs(feat_table['end'] - feat_table['start'])
-
-    # Chromosomes table
-    chrom_table = pd.DataFrame(regions, columns=['sp', 'acc', 'chromosome', 'length'])
-    chrom_table = chrom_table.loc[chrom_table['acc'].isin(set(feat_table['chromosome']))]
-
-    return feat_table, chrom_table
-
-# feat, chrom = parse_gff("hs-sc_GRCh38.p2.gff3", "hs_38-sc")
-
-feats, chroms = [], []
-
-for genome in glob.glob("*.gff3"):
-    sp = genome.split("_")[0]
-    feat, chrom = parse_gff(genome, sp)
-    feats.append(feat)
-    chroms.append(chrom)
-
-cds_table = pd.concat(feats).set_index('acc')
-chromosomes = pd.concat(chroms)
-
-####
-
-
-def sp_loop(in_table, columns):
-    """
-    Filters a table by a number of columns
-    :param in_table: Input table
-    :param columns: Column names to perform the filter
-    :return: list of tables for each combination of column names
-    """
-    # Initialize the list of tables
-    list_results = []
-    for col_set in np.unique(in_table.set_index(columns).index):
-        filtered_table = in_table
-        cols_to_filter = {col_name: col_value for col_name, col_value in zip(columns, col_set)}
-        for var in cols_to_filter.keys():
-            filtered_table = filtered_table.loc[filtered_table[var] == cols_to_filter[var]]
-        list_results.append(filtered_table)
-    return list_results
-
-
-def remove_overlaps(chrom_only):
-    """
-    Removes overlapping genes according to these rules:
-    If the second gene (sorted by start coordinate) starts before the gene before ends
-    AND both genes are in the same strand
-    :param chrom_only: dataframe for each chromosome on a species
-    :return: Dataframe
-    """
-    # Remove duplicated accession numbers
-    chrom_only.reset_index(inplace=True)
-    chrom_only.drop_duplicates('acc', inplace=True)
-    chrom_only.set_index('acc', inplace=True)
-
-    first_to_one_to_last = chrom_only.index.values[:-1]
-    second_to_last = chrom_only.index.values[1:]
-
-    overlapping = chrom_only.loc[second_to_last,
-                                 'start'] < chrom_only.loc[first_to_one_to_last, 'end']
-
-    same_strand = chrom_only.loc[second_to_last, 'strand'] == chrom_only.loc[first_to_one_to_last, 'strand']
-
-    for_removal = same_strand & overlapping
-    for_removal_indices = for_removal.loc[for_removal].index
-    non_overlapping_table = chrom_only.drop(for_removal_indices)
-    return non_overlapping_table
-
-
-def remove_overlaps_sp(sp):
-    """
-    Loads a csv named sp.csv in the current directory.
-    Adds a length column
-    Removes genes with duplicated start coordinates.
-    :param sp:
-    :return:
-    """
-    sp_table_list = []
-    # Load species table
-    sp_table = out_data.loc[out_data.species == sp]
-
-    # Set indices so that a data frame per chromosome with ordered genes by position and length can be easily selected
-    sp_table.sort_values(['start', 'length'], inplace=True)
-
-    # Remove entries that have the same start position and leave the longest one
-    sp_table.drop_duplicates('start', inplace=True)
-
-    # Remove overlapping genes
-    # Get list of tables per chromosome
-    chrom_tables = sp_loop(sp_table, ['species', 'chromosome'])
-    # Get list of tables (one per chromosome) without overlapping genes
-    non_overlapping = []
-    for chrom_table in chrom_tables:
-        before = chrom_table.shape[0]
-        no_overlaps = remove_overlaps(chrom_table)
-        after = no_overlaps.shape[0]
-        while before != after:
-            before = no_overlaps.shape[0]
-            no_overlaps = remove_overlaps(no_overlaps)
-            after = no_overlaps.shape[0]
-        non_overlapping.append(no_overlaps)
-    parsed_sp_table = pd.concat(non_overlapping)
-
-    return parsed_sp_table
-
-
-def dict_seq(fasta):
-    seq_dict = {}
-    for line in open(fasta):
-        line = line.strip('\n')
-        if line.startswith('>'):
-            name = line.strip('>').split('|')[3]
-            seq_dict[name] = ''
-        else:
-            seq_dict[name] += line
-    return seq_dict
-
-
-def seq_column(accession):
-    spp = all_sp_table.loc[accession, 'species']
-    chromosome = all_sp_table.loc[accession, 'chromosome']
-    try:
-        seq = seq_dic[accession]
-    except KeyError:
-        try:
-            print("Downloading {0} from the NCBI ({1} ch: {2})".format(accession, spp, chromosome))
-            seq = str(SeqIO.read(Entrez.efetch(db='protein', id=accession, rettype='fasta'), 'fasta').seq)
-        except:
-            time.sleep(1)
-            print("Downloading {} from the NCBI again".format(accession))
-            seq = str(SeqIO.read(Entrez.efetch(db='protein', id=accession, rettype='fasta'), 'fasta').seq)
-        record = pd.Series({accession: seq})
-    return record
-
-
-# Parse Genbank
-out_data = cds_table
-out_data =  out_data.loc[~(out_data['name'].map(lambda x: 'isoform X' in x))]
-# Save full annotation
-out_data.loc[:, 'species'] = out_data['species'].map(lambda x: x.replace(' ','_'))
-out_data.to_csv('genes_cds.csv')
-# Remove some columns
-mini = out_data.loc[:, ['species', 'chromosome', 'symbol', 'start', 'end', 'length', 'strand']]
-mini.to_csv('mini_table.csv')
-del mini
-
-
-
-if os.path.exists('genes_parsed.csv'):
-    all_sp_table = pd.read_csv('genes_parsed.csv')
-else:
-    with futures.ProcessPoolExecutor(CPUS) as pool:
-        sp_tables = pool.map(remove_overlaps_sp, list(set(out_data.species.values)))
-    all_sp_table = pd.concat(sp_tables)
-    all_sp_table.to_csv('genes_parsed.csv')
-    del out_data
-
-print("GenBank annotation parsed")
-
-# Generate fasta file
-genes_selected = all_sp_table
-genes_selected.reset_index(inplace=True)
-
-
-seq_dic = dict_seq('proteomes.fa')
-print("Sequence dictionary, generated")
-
-#gene_ids = list(seq_dic.keys())
-#for gene in gene_ids:
-#    if gene not in all_sp_table['acc'].values:
-#        del seq_dic[gene]
-#    else:
-#        print(gene)
-print("Sequence file, parsed")
-if not os.path.exists("all_seqs.fa"):
-    with open('all_seqs.fa', 'w') as seq_db:
-        for index in genes_selected.index:
-            seq_table = genes_selected.loc[index]
-            spp = seq_table['species'].replace(' ', '_')
-            chromosome = seq_table['chromosome']
-            accession = seq_table['acc']
-            symbol = seq_table['symbol']
-            start = seq_table['start']
-            end = seq_table['end']
-            strand = seq_table['strand']
-            try:
-                seq = seq_dic[accession]
-                del seq_dic[accession]
-            except:
-                try:
-                    print("Downloading {0} from the NCBI ({1} ch: {2})".format(accession, spp, chromosome))
-                    seq = str(SeqIO.read(Entrez.efetch(db='protein', id=accession, rettype='fasta'), 'fasta').seq)
-                except:
-                    time.sleep(1)
-                    print("Downloading {} from the NCBI again".format(accession))
-                    seq = str(SeqIO.read(Entrez.efetch(db='protein', id=accession, rettype='fasta'), 'fasta').seq)
-            structure = '>{0}|{1}|{2}|{3}|{4}|{5}|{6}\n{7}\n'.format(spp, chromosome, accession,
-                                                                     symbol, start, end, strand, seq)
-            seq_db.write(structure)
-            seq_db.flush()
-    seq_db.close()
-
-print("Sequence file, generated")
-del seq_dic
-del all_sp_table
-del genes_selected
-
-assembly_table = chromosomes
-assembly_table['sp'] = assembly_table['sp'].map(lambda x: x.replace(' ','_'))
-
-assembly_table.to_csv('chromosomes.csv')
-print("Assembly file, generated")
-
-
-print("DONE")
->>>>>>> 79eb7803
+print("DONE")